--- conflicted
+++ resolved
@@ -324,11 +324,7 @@
 		return
 	}
 	for {
-<<<<<<< HEAD
-		chunksize := uint32(len(buf) % 0x100000000)
-=======
 		chunksize := uint32(len(buf))
->>>>>>> 2913447d
 		if err = binary.Write(w, binary.LittleEndian, chunksize); err != nil {
 			return
 		}
@@ -509,11 +505,7 @@
 }
 
 func decodeUcs2(buf []byte) string {
-<<<<<<< HEAD
-	res, err := ucs22utf8.ConvertString(string(buf))
-=======
 	res, err := ucs22str(buf)
->>>>>>> 2913447d
 	if err != nil {
 		badStreamPanicf("Invalid UCS2 encoding: %s", err.Error())
 	}
